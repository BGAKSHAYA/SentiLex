/** @file vec2dic.cpp
 *
 *  @brief Generate sentiment lexicons from neural word embeddings.
 *
 *  This file provides main method for generating sentiment lexicons
 *  on the basis of previously computed neural word embeddings.
 */

//////////////
// Includes //
//////////////
#include "src/vec2dic/expansion.h"
#include "src/vec2dic/optparse.h"

#include <cctype>         // std::isspace()
#include <clocale>        // setlocale()
#include <cmath>          // sqrt(), fabs()
#include <cstdio>         // sscanf()
#include <cstdlib>        // std::exit(), std::strtoul()
#include <cstring>        // strcmp(), strlen()

#include <algorithm>
#include <armadillo>      // arma::mat
#include <fstream>        // std::ifstream
#include <functional>
#include <iostream>       // std::cerr, std::cout
#include <locale>
#include <stdexcept>      // std::domain_error()
#include <string>         // std::string
#include <unordered_map>  // std::unordered_map
#include <utility>        // std::make_pair

/////////////
// Classes //
/////////////

/**
 * Type of algorithm to use for lexicon expansion.
 */
enum class ExpansionType: int {
  NC_CLUSTERING = 0,          // Nearest centroids algorithm
    KNN_CLUSTERING,           // K-nearest neighbors
    PCA_CLUSTERING,           // Proincipal component analysis
    PRJ_CLUSTERING,           // Projection-based clustering
    MAX_SENTINEL              // Unused type that serves as a sentinel
    };

// forward declaration of `usage()` method
static void usage(int a_ret = EXIT_SUCCESS);

/**
 * Custom option handler
 */
class Option: public optparse {
public:
  // Members
  /// input file containing seed polarity terms
  std::ifstream m_seedfile {};
  /// default number of nearest neighbors to consider by the KNN algorithm
  int knn = 5;
  /// maximum number of new terms to extract (-1 means all new terms)
  int n_terms = -1;
  /// learning rate for gradient methods
  double alpha = DFLT_ALPHA;
  /// minimum required improvement for gradient methods
  double delta = DFLT_DELTA;
  /// maximum number of gradient updates
  unsigned long max_iters = MAX_ITERS;
  /// elongation coefficient for vector lengths (useful for linear transformation)
  double coefficient = 1.;
  /// do not normalize length of the vectors
  bool no_length_normalize = false;
  /// do not center means of the vectors
  bool no_mean_normalize = false;
  /// algorithm to use for expansion
  ExpansionType etype = ExpansionType::NC_CLUSTERING;

  Option() {}

  BEGIN_OPTION_MAP_INLINE()
  ON_OPTION(SHORTOPT('L') || LONGOPT("no-length-normalizion"))
  no_length_normalize = true;

  ON_OPTION(SHORTOPT('M') || LONGOPT("no-mean-normalizion"))
  no_mean_normalize = true;

  ON_OPTION_WITH_ARG(SHORTOPT('a') || LONGOPT("alpha"))
  alpha = std::atof(arg);

  ON_OPTION_WITH_ARG(SHORTOPT('c') || LONGOPT("coefficient"))
  coefficient = std::atof(arg);

  ON_OPTION_WITH_ARG(SHORTOPT('d') || LONGOPT("delta"))
  delta = std::atof(arg);

  ON_OPTION(SHORTOPT('h') || LONGOPT("help"))
  usage();

  ON_OPTION_WITH_ARG(SHORTOPT('i') || LONGOPT("max-iterations"))
  max_iters = std::strtoul(arg, nullptr, 10);

  ON_OPTION_WITH_ARG(SHORTOPT('k') || LONGOPT("k-nearest-neighbors"))
  knn = std::atoi(arg);
  if (knn < 1)
    throw optparse::invalid_value("k-nearest-neighbors should be >= 1");

  ON_OPTION_WITH_ARG(SHORTOPT('n') || LONGOPT("n-terms"))
  n_terms = std::atoi(arg);

  ON_OPTION_WITH_ARG(SHORTOPT('t') || LONGOPT("type"))
  int itype = std::atoi(arg);
  if (itype < 0 || itype >= static_cast<int>(ExpansionType::MAX_SENTINEL))
    throw invalid_value("Invalid type of expansion algorithm.");

  etype = static_cast<ExpansionType>(itype);

  END_OPTION_MAP()
};

/// Pair of c_string and polarity
typedef struct WP {
  /// polar word
  const char *m_word = nullptr;
  /// polarity class of the word
  Polarity m_polarity = Polarity::NEUTRAL;
  /// polarity score of the word
  dist_t m_score = 0.;

  /// copy constructor
  WP(const char *a_word, const Polarity a_polarity,
     dist_t a_score):
    m_word(a_word), m_polarity(a_polarity), m_score(fabs(a_score))
  {}

  /// copy constructor
  WP(const char *a_word, const ps_t *a_ps):
    m_word(a_word), m_polarity(a_ps->first), m_score(fabs(a_ps->second))
  {}
} wp_t;

/// Vector of pairs of c_string and their polarities
typedef std::vector<wp_t> wpv_t;

/////////////////////////////
// Variables and Constants //
/////////////////////////////

/// string representing positive polarity class
const char *positive  = "positive";
/// string representing negative polarity class
const char *negative = "negative";
/// string representing neutral polarity class
const char *neutral = "neutral";

/// Mapping from words to the index of their NWE vector
static w2v_t word2vecid;
/// Mapping from the index of NWE vectors to their respective words
static v2w_t vecid2word;
/// Mapping from word to its polarity
static w2ps_t word2polscore;
/// Matrix of neural word embeddings
static arma::mat NWE;
/// Output debug information
const bool debug = false;

/////////////
// Methods //
/////////////

/**
 * Print usage message and exit
 *
 * @param a_ret - exit code for the program
 *
 * @return \c void
 */
static void usage(int a_ret) {
  std::cerr << "Expand initial seed set of subjective terms by"
      " applying clustering" << std::endl;
  std::cerr << "to neural word embeddings." << std::endl << std::endl;
  std::cerr << "Usage:" << std::endl;
  std::cerr << "vec2dic [OPTIONS] VECTOR_FILE SEED_FILE"
            << std::endl << std::endl;
  std::cerr << "Options:" << std::endl;
  std::cerr << "-L|--no-length-normalizion  do not normalize length"
      " of word vectors" << std::endl;
  std::cerr << "-M|--no-mean-normalizion  do not normalize means"
      " of word vectors" << std::endl;
  std::cerr << "-a|--alpha  learning rate for gradient methods"
      " (default " << DFLT_ALPHA << ")" << std::endl;
  std::cerr << "-c|--coefficient  elongate vectors by the"
      " coefficient (useful for linear projection, implies -L)" << std::endl;
  std::cerr << "-d|--delta  learning rate for gradient methods"
      " (default " << DFLT_DELTA << ")" << std::endl;
  std::cerr << "-h|--help  show this screen and exit" << std::endl;
  std::cerr << "-i|--max-iterations  maximum number of gradient"
      " updates (default " << MAX_ITERS << ")" << std::endl;
  std::cerr << "-k|--k-nearest-neighbors  set the number of neighbors"
      " for KNN algorithm" << std::endl;
  std::cerr << "-n|--n-terms  number of terms to extract (default:"
      " -1 (unlimited))" << std::endl;
  std::cerr << "-t|--type  type of expansion algorithm to use:" << std::endl;
  std::cerr << "           (0 - nearest centroids (default), "
      "1 - KNN, 2 - PCA dimension," << std::endl;
  std::cerr << "            3 - linear projection)" << std::endl << std::endl;
  std::cerr << "Exit status:" << std::endl;
  std::cerr << EXIT_SUCCESS << " on sucess, non-" << EXIT_SUCCESS
            << " otherwise" << std::endl;
  std::exit(a_ret);
}

/**
 * Output polar terms in sorted alphabetic order
 *
 * @param a_stream - output stream to use
 * @param a_vecid2polscore - mapping from vector id's to their respective polarities
 *
 * @return \c void
 */
static void output_terms(std::ostream &a_stream,
                         const v2ps_t *a_vecid2polscore) {
  // add new words to `word2polscore` map
  v2w_t::iterator v2w_it;

  for (auto &v2ps : *a_vecid2polscore) {
    // we assume that the word is always found
    v2w_it = vecid2word.find(v2ps.first);
    word2polscore.emplace(v2w_it->second, v2ps.second);
  }

  // populate word/polarity vector
  wpv_t wpv;
  wpv.reserve(word2polscore.size());
  for (auto &w2p : word2polscore) {
    wpv.push_back(WP {w2p.first.c_str(), &w2p.second});
  }
  // sort words
  std::sort(wpv.begin(), wpv.end(), [](const wp_t& wp1, const wp_t& wp2) \
            {return wp1.m_score < wp2.m_score;});

  // output sorted dict to the requested stream
  for (auto &wp : wpv) {
    switch (wp.m_polarity) {
      case Polarity::POSITIVE:
        a_stream << wp.m_word << '\t' << positive << '\t' << wp.m_score;
        break;
      case Polarity::NEGATIVE:
        a_stream << wp.m_word << '\t' << negative << '\t' << wp.m_score;
        break;
      case Polarity::NEUTRAL:
        continue;
    default:
      throw std::domain_error("Unknown polarity type");
    }
    a_stream << std::endl;
  }
}

/**
 * Auxiliary function for removing blanks from the left end of a string
 *
 * @param s - string to be trimmed
 *
 * @return reference to the original string with leading blanks truncated
 */
static inline std::string *ltrim(std::string *s) {
  s->erase(s->begin(),
           std::find_if(s->begin(), s->end(),
                        std::not1(std::ptr_fun<int, int>(std::isspace))));
  return s;
}

/**
 * Auxiliary function for removing blanks from the right end of a string
 *
 * @param s - string to be trimmed
 *
 * @return reference to the original string with trailing blanks truncated
 */
static inline std::string *rtrim(std::string *s) {
  s->erase(std::find_if(s->rbegin(), s->rend(),
                        std::not1(std::ptr_fun<int, int>(std::isspace))).base(),
           s->end());
  return s;
}

/**
 * Auxiliary function for removing blanks from both ends of a string
 *
 * @param s - string to be trimmed
 *
 * @return original string with leading and trailing blanks removed
 */
static inline std::string *normalize(std::string *s) {
  // strip leading and trailing whitespaces
  ltrim(rtrim(s));
  // downcase the string
  std::transform(s->begin(), s->end(), s->begin(), ::tolower);;
  return s;
}

/**
 * Perform length-normalization of word vectors
 *
 * @param a_nwe - Armadillo matrix of word vectors (each word vector
 *                is a column in this matrix)
 *
 * @return \c void
 */
static void _length_normalize(arma::mat *a_nwe) {
  dist_t ilength = 0., tmp_j;
  size_t j, n_rows = a_nwe->n_rows;
  for (size_t i = 0; i < a_nwe->n_cols; ++i) {
    ilength = 0.;
    // compute the unnormalized length of the vector
    for (j = 0; j < n_rows; ++j) {
      tmp_j = (*a_nwe)(j, i);
      ilength += tmp_j * tmp_j;
    }
    // normalize the length
    ilength = sqrt(ilength);
    // normalize the vector by dividing it by normalized length
    if (ilength)
      a_nwe->col(i) /= float(ilength);
  }
}

/**
 * Perform mean-normalization of word vectors
 *
 * @param a_nwe - Armadillo matrix of word vectors (each word vector
 *                is a column in this matrix)
 *
 * @return \c void
 */
static void _mean_normalize(arma::mat *a_nwe) {
  arma::vec vmean = arma::mean(*a_nwe, 1);
<<<<<<< HEAD
  arma::vec vvar = arma::var(*a_nwe, 0, 1);
=======
  arma::vec vstddev = arma::stddev(*a_nwe, 0, 1);
>>>>>>> 6318dfa6

  for (vid_t i = 0; i < vmean.n_rows; ++i) {
    a_nwe->row(i) -= vmean[i];

<<<<<<< HEAD
    if (vvar[i])
      a_nwe->row(i) /= vvar[i];
=======
    if (vstddev[i])
      a_nwe->row(i) /= vstddev[i];
>>>>>>> 6318dfa6
  }
}

/**
 * Read NWE vectors for words.
 *
 * @param a_ret - exit code for the program
 * @param a_option - pointer to user's options
 *
 * @return \c 0 on success, non-\c 0 otherwise
 */
static int read_vectors(const char *a_fname, const Option *a_option) {
  float iwght;
  const char *cline;
  std::string iline;
  size_t space_pos, tab_pos;
  int nchars;
  vid_t mrows = 0, ncolumns = 0, icol = 0, irow = 0;
  const int coefficient = a_option->coefficient;
  const bool no_length_normalize = a_option->no_length_normalize;
  const bool no_mean_normalize = a_option->no_mean_normalize;
  std::cerr << "Reading word vectors ... ";

  std::ifstream is(a_fname);
  if (!is) {
    std::cerr << "Cannot open file " << a_fname << std::endl;
    goto error_exit;
  }
  // skip empty lines at the beginning of file
  while (std::getline(is, iline) && iline.empty()) {}
  // initialize matrix (columns represent words, rows are coordinates)
  if (sscanf(iline.c_str(), "%llu %llu", &ncolumns, &mrows) != 2) {
    std::cerr << "Incorrect declaration line format: '"
              << iline.c_str() << std::endl;
    goto error_exit;
  }

  // allocate space for map and matrix
  word2vecid.reserve(ncolumns); vecid2word.reserve(ncolumns);
  NWE.set_size(mrows, ncolumns);

  while (icol < ncolumns && std::getline(is, iline)) {
    tab_pos = iline.find_first_of('\t');
    space_pos = iline.find_first_of(' ');
    if (tab_pos < space_pos)
      space_pos = tab_pos;

    while (space_pos > 0 && std::isspace(iline[space_pos])) {--space_pos;}
    if (space_pos == 0 && std::isspace(iline[space_pos])) {
      std::cerr << "Incorrect line format (missing word): "
                << iline << std::endl;
      goto error_exit;
    }
    ++space_pos;
    word2vecid.emplace(std::move(iline.substr(0, space_pos)), std::move(icol));
    vecid2word.emplace(std::move(icol), std::move(iline.substr(0, space_pos)));

    cline = &(iline.c_str()[space_pos]);
    for (irow = 0; irow < mrows
           && sscanf(cline, " %f%n", &iwght, &nchars) == 1; ++irow) {
      NWE(irow, icol) = iwght;
      cline += nchars;
    }
    if (irow != mrows) {
      std::cerr << "Incorrect line format (declared vector size " << mrows
                << " differs from the actual size " << irow << "):\n"
		<< iline << std::endl;
      goto error_exit;
    }
    ++icol;
  }

  if (!is.eof() && is.fail()) {
    std::cerr << "Failed to read vector file " << a_fname << std::endl;
    goto error_exit;
  }
  if (icol != ncolumns) {
    std::cerr << "Incorrect file format: declared number of vectors "
              << ncolumns << " differs from the actual number "
              << icol << std::endl;
    goto error_exit;
  }
  is.close();
  // normalize lengths of word vectors
  if (coefficient != 1)
    NWE *= coefficient;

  // normalize lengths of word vectors
  if (!no_length_normalize)
    _length_normalize(&NWE);

  // normalize means of word vectors
  if (!no_mean_normalize)
    _mean_normalize(&NWE);

  std::cerr << "done (read " << mrows << " rows with "
            << ncolumns << " columns)" << std::endl;
  return 0;

 error_exit:
  is.close();            // basic guarantee
  word2vecid.clear();
  vecid2word.clear();
  NWE.reset();
  return 1;
}

/**
 * Read seed set of polarity terms
 *
 * @param a_ret - exit code for the program
 *
 * @return \c 0 on success, non-\c 0 otherwise
 */
static int read_seed_set(const char *a_fname) {
  Polarity ipol;
  std::string iline;
  size_t tab_pos, tab_pos_orig;

  std::cerr << "Reading seed set file ...";

  std::ifstream is(a_fname);
  if (!is) {
    std::cerr << "Cannot open file " << a_fname << std::endl;
    goto error_exit;
  }

  // read input file
  while (std::getline(is, iline)) {
    if (iline.empty() || iline.compare(0, 3, "###") == 0)
      continue;

    // remove leading and trailing whitespaces
    normalize(&iline);
    // find first tab character
    tab_pos = iline.find_first_of('\t');
    tab_pos_orig = tab_pos;
    // skip leading whitespaces
    while (iline[++tab_pos] && std::isspace(iline[tab_pos])) {}
    if (tab_pos == std::string::npos || !iline[tab_pos]) {
      std::cerr << "Incorrect line format (missing polarity): "
                << iline << std::endl;
      goto error_exit;
    }
    // determine polarity class
    if (iline.compare(tab_pos, strlen(positive), positive) == 0) {
      ipol = Polarity::POSITIVE;
    } else if (iline.compare(tab_pos, strlen(negative), negative) == 0) {
      ipol = Polarity::NEGATIVE;
    } else if (iline.compare(tab_pos, strlen(neutral), neutral) == 0) {
      ipol = Polarity::NEUTRAL;
    } else {
      std::cerr << "Unrecognized polarity class at line '"
                << iline.substr(tab_pos) << "'" << std::endl;
      goto error_exit;
    }

    while (tab_pos_orig > 0
           && std::isspace(iline[tab_pos_orig])) {--tab_pos_orig;}
    if (tab_pos_orig == 0 && std::isspace(iline[tab_pos_orig])) {
      std::cerr << "Incorrect line format (missing word): "
                << iline << std::endl;
      goto error_exit;
    }
    ++tab_pos_orig;
    word2polscore.emplace(
        std::move(iline.substr(0, tab_pos_orig)),
        std::make_pair(ipol, 0.));
  }

  if (!is.eof() && is.fail()) {
    std::cerr << "Failed to read seed set file " << a_fname << std::endl;
    goto error_exit;
  }
  is.close();
  std::cerr << "done (read " << word2polscore.size() << " entries)"
            << std::endl;
  return 0;

 error_exit:
  is.close();        // basic guarantee
  word2polscore.clear();
  return 1;
}

//////////
// Main //
//////////

/**
 * Main method for expanding sentiment lexicons
 *
 * @param argc - number of command line arguments
 * @param argv - array of command line arguments
 *
 * @return 0 on success, non-0 otherwise
 */
int main(int argc, char *argv[]) {
  int nargs = 0, ret = EXIT_SUCCESS;

  // set appropriate locale
  setlocale(LC_ALL, NULL);

  Option opt {};
  int argused = 1 + opt.parse(&argv[1], argc-1);  // Skip argv[0].

  if ((nargs = argc - argused) != 2) {
    std::cerr << "Incorrect number of arguments "
              << nargs << " (2 arguments expected).  "  \
      "Type --help to see usage." << std::endl;
    std::exit(EXIT_FAILURE);
  }
  // clean up options
  if (opt.coefficient != 1)
    opt.no_length_normalize = true;

  // read word vectors
  if ((ret = read_vectors(argv[argused++], &opt)))
    return ret;

  // read seed sets
  if ((ret = read_seed_set(argv[argused++])))
    return ret;

  // generate mapping from vector ids to the polarities of respective
  // words
  v2ps_t vecid2polscore;
  int seed_cnt = 0;
  w2v_t::const_iterator vecid, vecend = word2vecid.end();
  for (auto &w2p : word2polscore) {
    if (w2p.second.first != Polarity::NEUTRAL)
      ++seed_cnt;

    vecid = word2vecid.find(w2p.first);
    if (vecid == vecend)
      continue;

    vecid2polscore.emplace(vecid->second, w2p.second);
    if (debug) {
      std::cerr << "word: " << w2p.first
		<< ", vecid = " << vecid->second
		<< ", polarity = " << (int) w2p.second.first << std::endl;
    }
  }

  if (opt.n_terms > 0) {
    opt.n_terms -= seed_cnt;
    if (opt.n_terms < 1)
      goto print_steps;
  }

  // apply the requested expansion algorithm
  switch (opt.etype) {
  case ExpansionType::NC_CLUSTERING:
    expand_nearest_centroids(&vecid2polscore, &NWE, opt.n_terms);
    break;
  case ExpansionType::KNN_CLUSTERING:
    expand_knn(&vecid2polscore, &NWE, opt.n_terms, opt.knn);
    break;
  case ExpansionType::PCA_CLUSTERING:
    expand_pca(&vecid2polscore, &NWE, opt.n_terms);
    break;
  case ExpansionType::PRJ_CLUSTERING:
    expand_prjct(&vecid2polscore, &NWE, opt.n_terms,
                 opt.alpha, opt.delta, opt.max_iters);
    break;
  default:
    throw std::invalid_argument("Invalid type of seed set"
                                " expansion algorithm.");
  }
  // output new terms in sorted alphabetic order
 print_steps:
  output_terms(std::cout, &vecid2polscore);
  return ret;
}<|MERGE_RESOLUTION|>--- conflicted
+++ resolved
@@ -335,22 +335,13 @@
  */
 static void _mean_normalize(arma::mat *a_nwe) {
   arma::vec vmean = arma::mean(*a_nwe, 1);
-<<<<<<< HEAD
-  arma::vec vvar = arma::var(*a_nwe, 0, 1);
-=======
   arma::vec vstddev = arma::stddev(*a_nwe, 0, 1);
->>>>>>> 6318dfa6
 
   for (vid_t i = 0; i < vmean.n_rows; ++i) {
     a_nwe->row(i) -= vmean[i];
 
-<<<<<<< HEAD
-    if (vvar[i])
-      a_nwe->row(i) /= vvar[i];
-=======
     if (vstddev[i])
       a_nwe->row(i) /= vstddev[i];
->>>>>>> 6318dfa6
   }
 }
 
